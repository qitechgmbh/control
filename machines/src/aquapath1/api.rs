--- conflicted
+++ resolved
@@ -100,13 +100,8 @@
     SetFrontFlow(bool),
     SetBackFlow(bool),
 
-<<<<<<< HEAD
     SetBackFan(f32),
-    SerFrontFan(f32),
-=======
-    SetBackFan(f64),
-    SetFrontFan(f64),
->>>>>>> 6f9e89d6
+    SetFrontFan(f32),
 }
 
 #[derive(Debug, Clone)]
