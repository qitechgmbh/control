--- conflicted
+++ resolved
@@ -10,13 +10,8 @@
 ethercrab = "0.6"
 interfaces = "0.0.9"
 serde = "1.0.219"
-<<<<<<< HEAD
-serde_json = "1.0.143"
-serialport = "4.7.2"
-=======
-serde_json = "1.0.140"
+serde_json =  "1.0.143"
 serialport = "4.7.3"
->>>>>>> 40b33bf2
 smol = "2.0.2"
 socketioxide = "0.17.2"
 uom = "0.36.0"
