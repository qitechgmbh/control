pub mod ek1100;
pub mod el1002;
pub mod el1008;
pub mod el2002;
pub mod el2004;
pub mod el2008;

pub mod el2024;
pub mod el2521;
pub mod el2522;
pub mod el2634;
pub mod el2809;
pub mod el3001;
pub mod el3021;
pub mod el3024;
pub mod el3204;
pub mod el6021;
pub mod el7031;
pub mod el7031_0030;
pub mod el7041_0052;

// pub mod el4008;

use super::devices::el1008::EL1008;
use crate::{devices::el2521::EL2521, types::EthercrabSubDeviceGroupPreoperational};
use anyhow::anyhow;
use bitvec::{order::Lsb0, slice::BitSlice};
use ek1100::{EK1100, EK1100_IDENTITY_A};
use el1002::{EL1002, EL1002_IDENTITY_A};
use el1008::EL1008_IDENTITY_A;
use el2002::{EL2002, EL2002_IDENTITY_A};
use el2004::{EL2004, EL2004_IDENTITY_A};
use el2008::{EL2008, EL2008_IDENTITY_A};
use el2521::{EL2521_IDENTITY_0000_A, EL2521_IDENTITY_0000_B, EL2521_IDENTITY_0024_A};
use el2522::{EL2522, EL2522_IDENTITY_A};
use el3001::EL3001_IDENTITY_A;
use el3021::EL3021_IDENTITY_A;
use el3024::EL3024_IDENTITY_A;
<<<<<<< HEAD
use el3204::EL3204_IDENTITY_A;
use el6021::{EL6021_IDENTITY_A, EL6021_IDENTITY_B};
=======

use el3204::EL3204_IDENTITY_A;
use el3204::EL3204_IDENTITY_B;

>>>>>>> c8301bbb
use el7031::{EL7031_IDENTITY_A, EL7031_IDENTITY_B};
use el7041_0052::EL7041_0052_IDENTITY_A;
use ethercrab::{MainDevice, SubDeviceIdentity};
use smol::lock::RwLock;
use std::{any::Any, fmt::Debug, sync::Arc};

/// A trait for all devices
///
/// provides interface to read and write the PDO data
pub trait EthercatDevice: NewEthercatDevice + Any + Send + Sync + Debug {
    /// Input data from the last cycle
    /// `ts` is the timestamp when the input data was sent by the device
    fn input(&mut self, _input: &BitSlice<u8, Lsb0>) -> Result<(), anyhow::Error>;

    /// The accepted length of the input data
    fn input_len(&self) -> usize;

    /// automatically validate input length, then calls input
    fn input_checked(&mut self, input: &BitSlice<u8, Lsb0>) -> Result<(), anyhow::Error> {
        // validate input has correct length
        let input_len = self.input_len();
        if input.len() != input_len {
            return Err(anyhow::anyhow!(
                "[{}::Device::input_checked] Input length is {} and must be {} bits",
                module_path!(),
                input.len(),
                input_len
            ));
        }
        self.input(input)
    }

    /// Devices can override this function if they want to post process the input data
    /// This might be the case if the pdo is not what is needed in the io layer
    fn input_post_process(&mut self) -> Result<(), anyhow::Error> {
        Ok(())
    }

    /// Devices can override this function if they want to pre process the output data
    /// This might be the case if the pdo is not what is needed in the io layer
    fn output_pre_process(&mut self) -> Result<(), anyhow::Error> {
        Ok(())
    }

    /// Output data for the next cycle
    /// `ts` is the timestamp when the output data is predicted to be received by the device
    fn output(&self, _output: &mut BitSlice<u8, Lsb0>) -> Result<(), anyhow::Error>;

    /// The accepted length of the output data
    fn output_len(&self) -> usize;

    fn output_checked(&self, output: &mut BitSlice<u8, Lsb0>) -> Result<(), anyhow::Error> {
        self.output(output)?;

        // validate input has correct length
        let output_len = self.output_len();
        if output.len() != output_len {
            return Err(anyhow::anyhow!(
                "[{}::Device::output_checked] Output length is {} and must be {} bits",
                module_path!(),
                output.len(),
                output_len
            ));
        }

        Ok(())
    }

    fn as_any(&self) -> &dyn Any;
}

/// A constructor trait for devices
///
/// The [`NewDevice::new`] function cannot have params because of it's usage in [`device_from_subdevice`]
pub trait NewEthercatDevice {
    /// Create a new device
    fn new() -> Self
    where
        Self: Sized;
}

/// Casts a `dyn Device` to a specific device type
pub async fn downcast_device<T: EthercatDevice>(
    device: Arc<RwLock<dyn EthercatDevice>>,
) -> Result<Arc<RwLock<T>>, anyhow::Error> {
    // Acquire a read lock on the RwLock
    let read_lock = device.read().await;

    // Check if the inner type can be downcasted to T
    if read_lock.as_any().is::<T>() {
        // Clone the Arc and return it as the desired type
        let cloned_device = Arc::clone(&device);
        // Transmute the Arc to the desired type
        unsafe {
            Ok(Arc::from_raw(
                Arc::into_raw(cloned_device) as *const RwLock<T>
            ))
        }
    } else {
        Err(anyhow!(
            "[{}::downcast_device] Downcast failed",
            module_path!()
        ))
    }
}

/// Construct a device from a subdevice name
pub fn device_from_subdevice_identity_tuple(
    subdevice_identity_tuple: SubDeviceIdentityTuple,
) -> Result<Arc<RwLock<dyn EthercatDevice>>, anyhow::Error> {
    match subdevice_identity_tuple {
        EK1100_IDENTITY_A => Ok(Arc::new(RwLock::new(EK1100::new()))),
        EL1002_IDENTITY_A => Ok(Arc::new(RwLock::new(EL1002::new()))),
        EL1008_IDENTITY_A => Ok(Arc::new(RwLock::new(EL1008::new()))),
        EL2002_IDENTITY_A => Ok(Arc::new(RwLock::new(EL2002::new()))),
        EL2004_IDENTITY_A => Ok(Arc::new(RwLock::new(EL2004::new()))),
        EL2008_IDENTITY_A => Ok(Arc::new(RwLock::new(EL2008::new()))),
        // TODO: implement EL2024 identity
        // EL2024 => Ok(Arc::new(RwLock::new(EL2024::new()))),
        EL2521_IDENTITY_0000_A | EL2521_IDENTITY_0000_B | EL2521_IDENTITY_0024_A => {
            Ok(Arc::new(RwLock::new(EL2521::new())))
        }
        EL2522_IDENTITY_A => Ok(Arc::new(RwLock::new(EL2522::new()))),
        // TODO: implement EL2634 identity
        // "EL2634" => Ok(Arc::new(RwLock::new(EL2634::new()))),
        // TODO: implement EL2809 identity
        // "EL2809" => Ok(Arc::new(RwLock::new(EL2809::new()))),
        EL3001_IDENTITY_A => Ok(Arc::new(RwLock::new(el3001::EL3001::new()))),
        EL3021_IDENTITY_A => Ok(Arc::new(RwLock::new(el3021::EL3021::new()))),
        EL3024_IDENTITY_A => Ok(Arc::new(RwLock::new(el3024::EL3024::new()))),
<<<<<<< HEAD
        EL3204_IDENTITY_A => Ok(Arc::new(RwLock::new(el3204::EL3204::new()))),
        EL6021_IDENTITY_A => Ok(Arc::new(RwLock::new(el6021::EL6021::new()))),
        EL6021_IDENTITY_A | EL6021_IDENTITY_B => Ok(Arc::new(RwLock::new(el6021::EL6021::new()))),
=======
        EL3204_IDENTITY_A | EL3204_IDENTITY_B => Ok(Arc::new(RwLock::new(el3204::EL3204::new()))),
>>>>>>> c8301bbb
        // "EL4008" => Ok(Arc::new(RwLock::new(EL4008::new()))),
        // TODO: implement EL3204 identity
        // "EL3204" => Ok(Arc::new(RwLock::new(EL3204::new()))),
        EL7031_IDENTITY_A | EL7031_IDENTITY_B => Ok(Arc::new(RwLock::new(el7031::EL7031::new()))),
        EL7041_0052_IDENTITY_A => Ok(Arc::new(RwLock::new(el7041_0052::EL7041_0052::new()))),
        _ => Err(anyhow::anyhow!(
            "[{}::device_from_subdevice] No Driver: vendor_id: {:?}, product_id: {:?}, revision: {:?}",
            module_path!(),
            subdevice_identity_tuple.0,
            subdevice_identity_tuple.1,
            subdevice_identity_tuple.2,
        )),
    }
}

/// Construct a device from a subdevice
/// Combines [`subdevice_identity_to_tuple`] and [`device_from_subdevice_identity_tuple`]
pub fn device_from_subdevice_identity(
    subdevice: &SubDeviceIdentity,
) -> Result<Arc<RwLock<dyn EthercatDevice>>, anyhow::Error> {
    let subdevice_identity_tuple = subdevice_identity_to_tuple(subdevice);
    device_from_subdevice_identity_tuple(subdevice_identity_tuple)
}

/// Array equivalent of [`device_from_subdevice`]
pub fn devices_from_subdevices<'maindevice, const MAX_SUBDEVICES: usize, const PDI_LEN: usize>(
    group: &mut EthercrabSubDeviceGroupPreoperational<MAX_SUBDEVICES, PDI_LEN>,
    maindevice: &MainDevice,
) -> Result<Vec<Arc<RwLock<dyn EthercatDevice>>>, anyhow::Error> {
    group
        .iter(maindevice)
        .map(|subdevice| subdevice.identity())
        .map(|subdevice_identity| device_from_subdevice_identity(&subdevice_identity))
        .collect::<Result<Vec<_>, anyhow::Error>>()
}

/// Casts a `dyn Device` from an array into a specific device type using [`downcast_device`]
pub async fn specific_device_from_devices<DEVICE: EthercatDevice>(
    devices: &Vec<Arc<RwLock<dyn EthercatDevice>>>,
    index: usize,
) -> Result<Arc<RwLock<DEVICE>>, anyhow::Error> {
    downcast_device::<DEVICE>(devices.get(index).cloned().ok_or({
        anyhow!(
            "[{}::specific_device_from_devices] Couldnt find device with matching type at {}",
            module_path!(),
            index
        )
    })?)
    .await
}

pub type SubDeviceIdentityTuple = (u32, u32, u32);
/// function that converts SubDeviceIdentity to tuple
pub fn subdevice_identity_to_tuple(identity: &SubDeviceIdentity) -> SubDeviceIdentityTuple {
    (identity.vendor_id, identity.product_id, identity.revision)
}<|MERGE_RESOLUTION|>--- conflicted
+++ resolved
@@ -36,15 +36,12 @@
 use el3001::EL3001_IDENTITY_A;
 use el3021::EL3021_IDENTITY_A;
 use el3024::EL3024_IDENTITY_A;
-<<<<<<< HEAD
 use el3204::EL3204_IDENTITY_A;
 use el6021::{EL6021_IDENTITY_A, EL6021_IDENTITY_B};
-=======
 
 use el3204::EL3204_IDENTITY_A;
 use el3204::EL3204_IDENTITY_B;
 
->>>>>>> c8301bbb
 use el7031::{EL7031_IDENTITY_A, EL7031_IDENTITY_B};
 use el7041_0052::EL7041_0052_IDENTITY_A;
 use ethercrab::{MainDevice, SubDeviceIdentity};
@@ -175,13 +172,9 @@
         EL3001_IDENTITY_A => Ok(Arc::new(RwLock::new(el3001::EL3001::new()))),
         EL3021_IDENTITY_A => Ok(Arc::new(RwLock::new(el3021::EL3021::new()))),
         EL3024_IDENTITY_A => Ok(Arc::new(RwLock::new(el3024::EL3024::new()))),
-<<<<<<< HEAD
-        EL3204_IDENTITY_A => Ok(Arc::new(RwLock::new(el3204::EL3204::new()))),
         EL6021_IDENTITY_A => Ok(Arc::new(RwLock::new(el6021::EL6021::new()))),
         EL6021_IDENTITY_A | EL6021_IDENTITY_B => Ok(Arc::new(RwLock::new(el6021::EL6021::new()))),
-=======
         EL3204_IDENTITY_A | EL3204_IDENTITY_B => Ok(Arc::new(RwLock::new(el3204::EL3204::new()))),
->>>>>>> c8301bbb
         // "EL4008" => Ok(Arc::new(RwLock::new(EL4008::new()))),
         // TODO: implement EL3204 identity
         // "EL3204" => Ok(Arc::new(RwLock::new(EL3204::new()))),
