--- conflicted
+++ resolved
@@ -155,17 +155,10 @@
                         DeviceHardwareIdentification::Ethercat(
                             device_hardware_identification_ethercat,
                         ) => device_hardware_identification_ethercat,
-<<<<<<< HEAD
                         _ => Err(anyhow::anyhow!(
                             "[{}::MachineNewTrait/Winder2::new] Device with role 2 is not Ethercat",
                             module_path!()
                         ))?,
-=======
-                        // _ => Err(anyhow::anyhow!(
-                        //     "[{}::MachineNewTrait/Winder2::new] Device with role 3 is not Ethercat",
-                        //     module_path!()
-                        // ))?,
->>>>>>> ad1657b2
                     };
                 let subdevice = get_subdevice_by_index(
                     hardware.subdevices,
@@ -216,17 +209,10 @@
                         DeviceHardwareIdentification::Ethercat(
                             device_hardware_identification_ethercat,
                         ) => device_hardware_identification_ethercat,
-<<<<<<< HEAD
                         _ => Err(anyhow::anyhow!(
                             "[{}::MachineNewTrait/Winder2::new] Device with role 3 is not Ethercat",
                             module_path!()
-                        ))?, //uncommented
-=======
-                        // _ => Err(anyhow::anyhow!(
-                        //     "[{}::MachineNewTrait/Winder2::new] Device with role 4 is not Ethercat",
-                        //     module_path!()
-                        // ))?,
->>>>>>> ad1657b2
+                        ))?,
                     };
                 let subdevice = get_subdevice_by_index(
                     hardware.subdevices,
