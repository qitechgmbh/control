use crate::machines::{MACHINE_EXTRUDER_V1, VENDOR_QITECH};
use api::{
    ExtruderSettingsState, ExtruderV2Events, ExtruderV2Namespace, HeatingState, HeatingStates,
    InverterStatusState, LiveValuesEvent, ModeState, PidSettings, PidSettingsStates, PressureState,
    RegulationState, RotationState, ScrewState, StateEvent,
};
use control_core::helpers::hasher_serializer::check_hash_different;
use control_core::socketio::event::BuildEvent;
use control_core::{
    machines::{Machine, identification::MachineIdentification},
    socketio::namespace::NamespaceCacheingLogic,
};
use screw_speed_controller::ScrewSpeedController;
use serde::{Deserialize, Serialize};
use std::{any::Any, time::Instant};
use temperature_controller::TemperatureController;
use uom::si::{
    angular_velocity::{AngularVelocity, revolution_per_minute},
    electric_current::ampere,
    electric_potential::volt,
    f64::{Pressure, ThermodynamicTemperature},
    pressure::bar,
    thermodynamic_temperature::degree_celsius,
};
pub mod act;
pub mod api;
pub mod mitsubishi_cs80;
pub mod new;
pub mod screw_speed_controller;
pub mod temperature_controller;

#[derive(Deserialize, Serialize, Debug, Clone, PartialEq, Eq)]
pub enum ExtruderV2Mode {
    Standby,
    Heat,
    Extrude,
}

#[derive(Debug, Clone, PartialEq)]
pub struct Heating {
    pub temperature: ThermodynamicTemperature,
    pub heating: bool,
    pub target_temperature: ThermodynamicTemperature,
    pub wiring_error: bool,
}

impl Default for Heating {
    fn default() -> Self {
        Self {
            temperature: ThermodynamicTemperature::new::<degree_celsius>(0.0),
            heating: false,
            target_temperature: ThermodynamicTemperature::new::<degree_celsius>(0.0),
            wiring_error: false,
        }
    }
}

pub enum HeatingType {
    Nozzle,
    Front,
    Back,
    Middle,
}

#[derive(Debug)]
pub struct ExtruderV2 {
    namespace: ExtruderV2Namespace,
    last_measurement_emit: Instant,
    last_state_event: Option<StateEvent>,
    mode: ExtruderV2Mode,
    screw_speed_controller: ScrewSpeedController,
    temperature_controller_front: TemperatureController,
    temperature_controller_middle: TemperatureController,
    temperature_controller_back: TemperatureController,
    temperature_controller_nozzle: TemperatureController,

    /// Energy tracking for total consumption calculation
    total_energy_kwh: f64,
    last_energy_calculation_time: Option<Instant>,

    /// will be initalized as false and set to true by `emit_state`
    /// This way we can signal to the client that the first state emission is a default state
    emitted_default_state: bool,
}

impl ExtruderV2 {
<<<<<<< HEAD
    pub const MACHINE_IDENTIFICATION: MachineIdentification = MachineIdentification {
        vendor: VENDOR_QITECH,
        machine: MACHINE_EXTRUDER_V1,
    };
}

impl ExtruderV2 {
    /// Calculate combined power consumption in watts
    fn calculate_combined_power(&mut self) -> f64 {
        let motor_power = {
            let motor_status = &self.screw_speed_controller.inverter.motor_status;
            let voltage = motor_status.voltage.get::<volt>();
            let current = motor_status.current.get::<ampere>();
            voltage * current
        };
        let nozzle_power = self
            .temperature_controller_nozzle
            .get_heating_element_wattage();
        let front_power = self
            .temperature_controller_front
            .get_heating_element_wattage();
        let back_power = self
            .temperature_controller_back
            .get_heating_element_wattage();
        let middle_power = self
            .temperature_controller_middle
            .get_heating_element_wattage();

        motor_power + nozzle_power + front_power + back_power + middle_power
    }

    /// Update total energy consumption in kWh
    fn update_total_energy(&mut self, current_power_watts: f64, now: Instant) {
        if let Some(last_time) = self.last_energy_calculation_time {
            let time_delta_hours = now.duration_since(last_time).as_secs_f64() / 3600.0;
            let energy_delta_kwh = (current_power_watts / 1000.0) * time_delta_hours;
            self.total_energy_kwh += energy_delta_kwh;
        }
        self.last_energy_calculation_time = Some(now);
    }

    pub fn emit_live_values(&mut self) {
        let now = Instant::now();
        let combined_power = self.calculate_combined_power();

        // Update energy consumption
        self.update_total_energy(combined_power, now);

        let live_values = LiveValuesEvent {
            motor_status: self.screw_speed_controller.get_motor_status().into(),
            pressure: self.screw_speed_controller.get_pressure().get::<bar>(),
            nozzle_temperature: self
                .temperature_controller_nozzle
                .heating
                .temperature
                .get::<degree_celsius>(),
            front_temperature: self
                .temperature_controller_front
                .heating
                .temperature
                .get::<degree_celsius>(),
            back_temperature: self
                .temperature_controller_back
                .heating
                .temperature
                .get::<degree_celsius>(),
            middle_temperature: self
                .temperature_controller_middle
                .heating
                .temperature
                .get::<degree_celsius>(),
            nozzle_power: self
                .temperature_controller_nozzle
                .get_heating_element_wattage(),
            front_power: self
                .temperature_controller_front
                .get_heating_element_wattage(),
            back_power: self
                .temperature_controller_back
                .get_heating_element_wattage(),
            middle_power: self
                .temperature_controller_middle
                .get_heating_element_wattage(),
            combined_power,
            total_energy_kwh: self.total_energy_kwh,
        };

        let event = live_values.build();
        self.namespace.emit(ExtruderV2Events::LiveValues(event));
    }

    pub fn emit_state(&mut self) {
        let state = StateEvent {
=======
    pub fn build_state_event(&mut self) -> StateEvent {
        StateEvent {
>>>>>>> b6dc1d35
            is_default_state: !std::mem::replace(&mut self.emitted_default_state, true),
            rotation_state: RotationState {
                forward: self.screw_speed_controller.get_rotation_direction(),
            },
            mode_state: ModeState {
                mode: self.mode.clone(),
            },
            regulation_state: RegulationState {
                uses_rpm: self.screw_speed_controller.get_uses_rpm(),
            },
            pressure_state: PressureState {
                target_bar: self
                    .screw_speed_controller
                    .get_target_pressure()
                    .get::<bar>(),
                wiring_error: self.screw_speed_controller.get_wiring_error(),
            },
            screw_state: ScrewState {
                target_rpm: self
                    .screw_speed_controller
                    .get_target_rpm()
                    .get::<revolution_per_minute>(),
            },
            heating_states: HeatingStates {
                nozzle: HeatingState {
                    target_temperature: self
                        .temperature_controller_nozzle
                        .heating
                        .target_temperature
                        .get::<degree_celsius>(),
                    wiring_error: self.temperature_controller_nozzle.heating.wiring_error,
                },
                front: HeatingState {
                    target_temperature: self
                        .temperature_controller_front
                        .heating
                        .target_temperature
                        .get::<degree_celsius>(),
                    wiring_error: self.temperature_controller_front.heating.wiring_error,
                },
                back: HeatingState {
                    target_temperature: self
                        .temperature_controller_back
                        .heating
                        .target_temperature
                        .get::<degree_celsius>(),
                    wiring_error: self.temperature_controller_back.heating.wiring_error,
                },
                middle: HeatingState {
                    target_temperature: self
                        .temperature_controller_middle
                        .heating
                        .target_temperature
                        .get::<degree_celsius>(),
                    wiring_error: self.temperature_controller_middle.heating.wiring_error,
                },
            },
            extruder_settings_state: ExtruderSettingsState {
                pressure_limit: self
                    .screw_speed_controller
                    .get_nozzle_pressure_limit()
                    .get::<bar>(),
                pressure_limit_enabled: self
                    .screw_speed_controller
                    .get_nozzle_pressure_limit_enabled(),
            },
            inverter_status_state: InverterStatusState {
                running: self.screw_speed_controller.inverter.status.running,
                forward_running: self.screw_speed_controller.inverter.status.forward_running,
                reverse_running: self.screw_speed_controller.inverter.status.reverse_running,
                up_to_frequency: self.screw_speed_controller.inverter.status.su,
                overload_warning: self.screw_speed_controller.inverter.status.ol,
                no_function: self.screw_speed_controller.inverter.status.no_function,
                output_frequency_detection: self.screw_speed_controller.inverter.status.fu,
                abc_fault: self.screw_speed_controller.inverter.status.abc_,
                fault_occurence: self.screw_speed_controller.inverter.status.fault_occurence,
            },
            pid_settings: PidSettingsStates {
                temperature: PidSettings {
                    ki: 0.0, // TODO: Add temperature PID settings when available
                    kp: 0.0,
                    kd: 0.0,
                },
                pressure: PidSettings {
                    ki: self.screw_speed_controller.pid.get_ki(),
                    kp: self.screw_speed_controller.pid.get_kp(),
                    kd: self.screw_speed_controller.pid.get_kd(),
                },
            },
        }
    }

    pub fn maybe_emit_state_event(&mut self) {
        let new_state = self.build_state_event();
        let old_state = match &self.last_state_event {
            Some(event) => event,
            None => {
                self.emit_state();
                return;
            }
        };
        let should_emit = check_hash_different(&new_state, old_state);
        if should_emit {
            self.namespace
                .emit(ExtruderV2Events::State(new_state.build()));
            self.last_state_event = Some(new_state);
        }
    }
}

impl std::fmt::Display for ExtruderV2 {
    fn fmt(&self, f: &mut std::fmt::Formatter<'_>) -> std::fmt::Result {
        write!(f, "ExtruderV2")
    }
}
impl Machine for ExtruderV2 {
    fn as_any(&self) -> &dyn Any {
        self
    }
}

impl ExtruderV2 {
    pub const MACHINE_IDENTIFICATION: MachineIdentification = MachineIdentification {
        vendor: VENDOR_QITECH,
        machine: MACHINE_EXTRUDER_V1,
    };
}

impl ExtruderV2 {
    pub fn emit_live_values(&mut self) {
        let live_values = LiveValuesEvent {
            motor_status: self.screw_speed_controller.get_motor_status().into(),
            pressure: self.screw_speed_controller.get_pressure().get::<bar>(),
            nozzle_temperature: self
                .temperature_controller_nozzle
                .heating
                .temperature
                .get::<degree_celsius>(),
            front_temperature: self
                .temperature_controller_front
                .heating
                .temperature
                .get::<degree_celsius>(),
            back_temperature: self
                .temperature_controller_back
                .heating
                .temperature
                .get::<degree_celsius>(),
            middle_temperature: self
                .temperature_controller_middle
                .heating
                .temperature
                .get::<degree_celsius>(),
            nozzle_power: self
                .temperature_controller_nozzle
                .get_heating_element_wattage(),
            front_power: self
                .temperature_controller_front
                .get_heating_element_wattage(),
            back_power: self
                .temperature_controller_back
                .get_heating_element_wattage(),
            middle_power: self
                .temperature_controller_middle
                .get_heating_element_wattage(),
        };

        let event = live_values.build();
        self.namespace.emit(ExtruderV2Events::LiveValues(event));
    }

    pub fn emit_state(&mut self) {
        let state = self.build_state_event();
        self.last_state_event = Some(state.clone());
        let event = state.build();
        self.namespace.emit(ExtruderV2Events::State(event));
    }

    // Extruder Settings Api Impl
    const fn set_nozzle_pressure_limit_is_enabled(&mut self, enabled: bool) {
        self.screw_speed_controller
            .set_nozzle_pressure_limit_is_enabled(enabled);
    }

    /// pressure is represented as bar
    fn set_nozzle_pressure_limit(&mut self, pressure: f64) {
        let nozzle_pressure_limit = Pressure::new::<bar>(pressure);
        self.screw_speed_controller
            .set_nozzle_pressure_limit(nozzle_pressure_limit);
    }
}

impl ExtruderV2 {
    // Set all relais to ZERO
    // We dont need a function to enable again though, as the act Loop will detect the mode
    fn turn_heating_off(&mut self) {
        self.temperature_controller_back.disable();
        self.temperature_controller_front.disable();
        self.temperature_controller_middle.disable();
        self.temperature_controller_nozzle.disable();
    }

    const fn enable_heating(&mut self) {
        self.temperature_controller_back.allow_heating();
        self.temperature_controller_front.allow_heating();
        self.temperature_controller_middle.allow_heating();
        self.temperature_controller_nozzle.allow_heating();
    }

    // Turn heating OFF and do nothing
    fn switch_to_standby(&mut self) {
        match self.mode {
            ExtruderV2Mode::Standby => (),
            ExtruderV2Mode::Heat => {
                self.turn_heating_off();
                self.screw_speed_controller.reset_pid();
            }
            ExtruderV2Mode::Extrude => {
                self.turn_heating_off();
                self.screw_speed_controller.turn_motor_off();
                self.screw_speed_controller.reset_pid();
            }
        };
        self.mode = ExtruderV2Mode::Standby;
    }

    // turn off motor if on and keep heating on
    fn switch_to_heat(&mut self) {
        // From what mode are we transitioning ?
        match self.mode {
            ExtruderV2Mode::Standby => self.enable_heating(),
            ExtruderV2Mode::Heat => (),
            ExtruderV2Mode::Extrude => {
                self.screw_speed_controller.turn_motor_off();
                self.screw_speed_controller.reset_pid();
            }
        }
        self.mode = ExtruderV2Mode::Heat;
    }

    // keep heating on, and turn motor on
    fn switch_to_extrude(&mut self) {
        match self.mode {
            ExtruderV2Mode::Standby => {
                self.screw_speed_controller.turn_motor_on();
                self.enable_heating();
                self.screw_speed_controller.reset_pid();
            }
            ExtruderV2Mode::Heat => {
                self.screw_speed_controller.turn_motor_on();
                self.enable_heating();
                self.screw_speed_controller.reset_pid();
            }
            ExtruderV2Mode::Extrude => (), // Do nothing, we are already extruding
        }
        self.mode = ExtruderV2Mode::Extrude;
    }

    fn switch_mode(&mut self, mode: ExtruderV2Mode) {
        if self.mode == mode {
            return;
        }

        match mode {
            ExtruderV2Mode::Standby => self.switch_to_standby(),
            ExtruderV2Mode::Heat => self.switch_to_heat(),
            ExtruderV2Mode::Extrude => self.switch_to_extrude(),
        }
    }
}

impl ExtruderV2 {
    fn set_rotation_state(&mut self, forward: bool) {
        self.screw_speed_controller.set_rotation_direction(forward);
    }

    fn reset_inverter(&mut self) {
        self.screw_speed_controller.inverter.reset_inverter();
    }

    fn set_mode_state(&mut self, mode: ExtruderV2Mode) {
        self.switch_mode(mode);
    }
}

// Motor
impl ExtruderV2 {
    fn set_regulation(&mut self, uses_rpm: bool) {
        if !self.screw_speed_controller.get_uses_rpm() && uses_rpm {
            self.screw_speed_controller
                .set_target_screw_rpm(self.screw_speed_controller.target_rpm);
            self.screw_speed_controller.set_uses_rpm(uses_rpm);
        }

        if self.screw_speed_controller.get_uses_rpm() && !uses_rpm {
            self.screw_speed_controller.set_uses_rpm(uses_rpm);
            self.screw_speed_controller.start_pressure_regulation();
        }
    }

    fn set_target_pressure(&mut self, pressure: f64) {
        let pressure = Pressure::new::<bar>(pressure);
        self.screw_speed_controller.set_target_pressure(pressure);
    }

    fn set_target_rpm(&mut self, rpm: f64) {
        let revolution_per_minutes = AngularVelocity::new::<revolution_per_minute>(rpm);
        self.screw_speed_controller
            .set_target_screw_rpm(revolution_per_minutes);
    }
}

// Heating
impl ExtruderV2 {
    fn set_target_temperature(&mut self, target_temperature: f64, heating_type: HeatingType) {
        let target_temp = ThermodynamicTemperature::new::<degree_celsius>(target_temperature);

        match heating_type {
            HeatingType::Nozzle => self
                .temperature_controller_nozzle
                .set_target_temperature(target_temp),

            HeatingType::Front => self
                .temperature_controller_front
                .set_target_temperature(target_temp),

            HeatingType::Back => self
                .temperature_controller_back
                .set_target_temperature(target_temp),

            HeatingType::Middle => self
                .temperature_controller_middle
                .set_target_temperature(target_temp),
        }
    }
}

impl ExtruderV2 {
    const fn configure_pressure_pid(&mut self, settings: PidSettings) {
        self.screw_speed_controller
            .pid
            .configure(settings.ki, settings.kp, settings.kd);
    }
}<|MERGE_RESOLUTION|>--- conflicted
+++ resolved
@@ -84,7 +84,130 @@
 }
 
 impl ExtruderV2 {
-<<<<<<< HEAD
+    pub fn build_state_event(&mut self) -> StateEvent {
+        StateEvent {
+            is_default_state: !std::mem::replace(&mut self.emitted_default_state, true),
+            rotation_state: RotationState {
+                forward: self.screw_speed_controller.get_rotation_direction(),
+            },
+            mode_state: ModeState {
+                mode: self.mode.clone(),
+            },
+            regulation_state: RegulationState {
+                uses_rpm: self.screw_speed_controller.get_uses_rpm(),
+            },
+            pressure_state: PressureState {
+                target_bar: self
+                    .screw_speed_controller
+                    .get_target_pressure()
+                    .get::<bar>(),
+                wiring_error: self.screw_speed_controller.get_wiring_error(),
+            },
+            screw_state: ScrewState {
+                target_rpm: self
+                    .screw_speed_controller
+                    .get_target_rpm()
+                    .get::<revolution_per_minute>(),
+            },
+            heating_states: HeatingStates {
+                nozzle: HeatingState {
+                    target_temperature: self
+                        .temperature_controller_nozzle
+                        .heating
+                        .target_temperature
+                        .get::<degree_celsius>(),
+                    wiring_error: self.temperature_controller_nozzle.heating.wiring_error,
+                },
+                front: HeatingState {
+                    target_temperature: self
+                        .temperature_controller_front
+                        .heating
+                        .target_temperature
+                        .get::<degree_celsius>(),
+                    wiring_error: self.temperature_controller_front.heating.wiring_error,
+                },
+                back: HeatingState {
+                    target_temperature: self
+                        .temperature_controller_back
+                        .heating
+                        .target_temperature
+                        .get::<degree_celsius>(),
+                    wiring_error: self.temperature_controller_back.heating.wiring_error,
+                },
+                middle: HeatingState {
+                    target_temperature: self
+                        .temperature_controller_middle
+                        .heating
+                        .target_temperature
+                        .get::<degree_celsius>(),
+                    wiring_error: self.temperature_controller_middle.heating.wiring_error,
+                },
+            },
+            extruder_settings_state: ExtruderSettingsState {
+                pressure_limit: self
+                    .screw_speed_controller
+                    .get_nozzle_pressure_limit()
+                    .get::<bar>(),
+                pressure_limit_enabled: self
+                    .screw_speed_controller
+                    .get_nozzle_pressure_limit_enabled(),
+            },
+            inverter_status_state: InverterStatusState {
+                running: self.screw_speed_controller.inverter.status.running,
+                forward_running: self.screw_speed_controller.inverter.status.forward_running,
+                reverse_running: self.screw_speed_controller.inverter.status.reverse_running,
+                up_to_frequency: self.screw_speed_controller.inverter.status.su,
+                overload_warning: self.screw_speed_controller.inverter.status.ol,
+                no_function: self.screw_speed_controller.inverter.status.no_function,
+                output_frequency_detection: self.screw_speed_controller.inverter.status.fu,
+                abc_fault: self.screw_speed_controller.inverter.status.abc_,
+                fault_occurence: self.screw_speed_controller.inverter.status.fault_occurence,
+            },
+            pid_settings: PidSettingsStates {
+                temperature: PidSettings {
+                    ki: 0.0, // TODO: Add temperature PID settings when available
+                    kp: 0.0,
+                    kd: 0.0,
+                },
+                pressure: PidSettings {
+                    ki: self.screw_speed_controller.pid.get_ki(),
+                    kp: self.screw_speed_controller.pid.get_kp(),
+                    kd: self.screw_speed_controller.pid.get_kd(),
+                },
+            },
+        }
+    }
+
+    pub fn maybe_emit_state_event(&mut self) {
+        let new_state = self.build_state_event();
+        let old_state = match &self.last_state_event {
+            Some(event) => event,
+            None => {
+                self.emit_state();
+                return;
+            }
+        };
+        let should_emit = check_hash_different(&new_state, old_state);
+        if should_emit {
+            self.namespace
+                .emit(ExtruderV2Events::State(new_state.build()));
+            self.last_state_event = Some(new_state);
+        }
+    }
+}
+
+impl std::fmt::Display for ExtruderV2 {
+    fn fmt(&self, f: &mut std::fmt::Formatter<'_>) -> std::fmt::Result {
+        write!(f, "ExtruderV2")
+    }
+}
+impl Machine for ExtruderV2 {
+    fn as_any(&self) -> &dyn Any {
+        self
+    }
+}
+
+impl ExtruderV2 {
     pub const MACHINE_IDENTIFICATION: MachineIdentification = MachineIdentification {
         vendor: VENDOR_QITECH,
         machine: MACHINE_EXTRUDER_V1,
@@ -177,183 +300,6 @@
     }
 
     pub fn emit_state(&mut self) {
-        let state = StateEvent {
-=======
-    pub fn build_state_event(&mut self) -> StateEvent {
-        StateEvent {
->>>>>>> b6dc1d35
-            is_default_state: !std::mem::replace(&mut self.emitted_default_state, true),
-            rotation_state: RotationState {
-                forward: self.screw_speed_controller.get_rotation_direction(),
-            },
-            mode_state: ModeState {
-                mode: self.mode.clone(),
-            },
-            regulation_state: RegulationState {
-                uses_rpm: self.screw_speed_controller.get_uses_rpm(),
-            },
-            pressure_state: PressureState {
-                target_bar: self
-                    .screw_speed_controller
-                    .get_target_pressure()
-                    .get::<bar>(),
-                wiring_error: self.screw_speed_controller.get_wiring_error(),
-            },
-            screw_state: ScrewState {
-                target_rpm: self
-                    .screw_speed_controller
-                    .get_target_rpm()
-                    .get::<revolution_per_minute>(),
-            },
-            heating_states: HeatingStates {
-                nozzle: HeatingState {
-                    target_temperature: self
-                        .temperature_controller_nozzle
-                        .heating
-                        .target_temperature
-                        .get::<degree_celsius>(),
-                    wiring_error: self.temperature_controller_nozzle.heating.wiring_error,
-                },
-                front: HeatingState {
-                    target_temperature: self
-                        .temperature_controller_front
-                        .heating
-                        .target_temperature
-                        .get::<degree_celsius>(),
-                    wiring_error: self.temperature_controller_front.heating.wiring_error,
-                },
-                back: HeatingState {
-                    target_temperature: self
-                        .temperature_controller_back
-                        .heating
-                        .target_temperature
-                        .get::<degree_celsius>(),
-                    wiring_error: self.temperature_controller_back.heating.wiring_error,
-                },
-                middle: HeatingState {
-                    target_temperature: self
-                        .temperature_controller_middle
-                        .heating
-                        .target_temperature
-                        .get::<degree_celsius>(),
-                    wiring_error: self.temperature_controller_middle.heating.wiring_error,
-                },
-            },
-            extruder_settings_state: ExtruderSettingsState {
-                pressure_limit: self
-                    .screw_speed_controller
-                    .get_nozzle_pressure_limit()
-                    .get::<bar>(),
-                pressure_limit_enabled: self
-                    .screw_speed_controller
-                    .get_nozzle_pressure_limit_enabled(),
-            },
-            inverter_status_state: InverterStatusState {
-                running: self.screw_speed_controller.inverter.status.running,
-                forward_running: self.screw_speed_controller.inverter.status.forward_running,
-                reverse_running: self.screw_speed_controller.inverter.status.reverse_running,
-                up_to_frequency: self.screw_speed_controller.inverter.status.su,
-                overload_warning: self.screw_speed_controller.inverter.status.ol,
-                no_function: self.screw_speed_controller.inverter.status.no_function,
-                output_frequency_detection: self.screw_speed_controller.inverter.status.fu,
-                abc_fault: self.screw_speed_controller.inverter.status.abc_,
-                fault_occurence: self.screw_speed_controller.inverter.status.fault_occurence,
-            },
-            pid_settings: PidSettingsStates {
-                temperature: PidSettings {
-                    ki: 0.0, // TODO: Add temperature PID settings when available
-                    kp: 0.0,
-                    kd: 0.0,
-                },
-                pressure: PidSettings {
-                    ki: self.screw_speed_controller.pid.get_ki(),
-                    kp: self.screw_speed_controller.pid.get_kp(),
-                    kd: self.screw_speed_controller.pid.get_kd(),
-                },
-            },
-        }
-    }
-
-    pub fn maybe_emit_state_event(&mut self) {
-        let new_state = self.build_state_event();
-        let old_state = match &self.last_state_event {
-            Some(event) => event,
-            None => {
-                self.emit_state();
-                return;
-            }
-        };
-        let should_emit = check_hash_different(&new_state, old_state);
-        if should_emit {
-            self.namespace
-                .emit(ExtruderV2Events::State(new_state.build()));
-            self.last_state_event = Some(new_state);
-        }
-    }
-}
-
-impl std::fmt::Display for ExtruderV2 {
-    fn fmt(&self, f: &mut std::fmt::Formatter<'_>) -> std::fmt::Result {
-        write!(f, "ExtruderV2")
-    }
-}
-impl Machine for ExtruderV2 {
-    fn as_any(&self) -> &dyn Any {
-        self
-    }
-}
-
-impl ExtruderV2 {
-    pub const MACHINE_IDENTIFICATION: MachineIdentification = MachineIdentification {
-        vendor: VENDOR_QITECH,
-        machine: MACHINE_EXTRUDER_V1,
-    };
-}
-
-impl ExtruderV2 {
-    pub fn emit_live_values(&mut self) {
-        let live_values = LiveValuesEvent {
-            motor_status: self.screw_speed_controller.get_motor_status().into(),
-            pressure: self.screw_speed_controller.get_pressure().get::<bar>(),
-            nozzle_temperature: self
-                .temperature_controller_nozzle
-                .heating
-                .temperature
-                .get::<degree_celsius>(),
-            front_temperature: self
-                .temperature_controller_front
-                .heating
-                .temperature
-                .get::<degree_celsius>(),
-            back_temperature: self
-                .temperature_controller_back
-                .heating
-                .temperature
-                .get::<degree_celsius>(),
-            middle_temperature: self
-                .temperature_controller_middle
-                .heating
-                .temperature
-                .get::<degree_celsius>(),
-            nozzle_power: self
-                .temperature_controller_nozzle
-                .get_heating_element_wattage(),
-            front_power: self
-                .temperature_controller_front
-                .get_heating_element_wattage(),
-            back_power: self
-                .temperature_controller_back
-                .get_heating_element_wattage(),
-            middle_power: self
-                .temperature_controller_middle
-                .get_heating_element_wattage(),
-        };
-
-        let event = live_values.build();
-        self.namespace.emit(ExtruderV2Events::LiveValues(event));
-    }
-
-    pub fn emit_state(&mut self) {
         let state = self.build_state_event();
         self.last_state_event = Some(state.clone());
         let event = state.build();
