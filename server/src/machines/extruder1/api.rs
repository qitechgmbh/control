--- conflicted
+++ resolved
@@ -221,11 +221,8 @@
     HeatingStateEvent(Event<HeatingStateEvent>),
     ExtruderSettingsStateEvent(Event<ExtruderSettingsStateEvent>),
     HeatingPowerEvent(Event<HeatingPowerEvent>),
-<<<<<<< HEAD
+    InverterStatusEvent(Event<InverterStatusEvent>),
     PidSettingsEvent(Event<PidSettingsEvent>),
-=======
-    InverterStatusEvent(Event<InverterStatusEvent>),
->>>>>>> 004f5d5d
 }
 
 #[derive(Deserialize, Serialize)]
@@ -249,14 +246,12 @@
     ExtruderSetPressureLimit(f64),
     ExtruderSetPressureLimitIsEnabled(bool),
 
-<<<<<<< HEAD
     // Pid Configure
     SetTemperaturePidSettings(PidSettings),
     SetPressurePidSettings(PidSettings),
-=======
+
     // Reset
     InverterReset(bool),
->>>>>>> 004f5d5d
 }
 
 #[derive(Debug)]
@@ -284,17 +279,6 @@
 impl CacheableEvents<ExtruderV2Events> for ExtruderV2Events {
     fn event_value(&self) -> GenericEvent {
         match self {
-<<<<<<< HEAD
-            ExtruderV2Events::RotationStateEvent(event) => event.try_into(),
-            ExtruderV2Events::ModeEvent(event) => event.try_into(),
-            ExtruderV2Events::RegulationStateEvent(event) => event.try_into(),
-            ExtruderV2Events::PressureStateEvent(event) => event.try_into(),
-            ExtruderV2Events::ScrewStateEvent(event) => event.try_into(),
-            ExtruderV2Events::HeatingStateEvent(event) => event.try_into(),
-            ExtruderV2Events::ExtruderSettingsStateEvent(event) => event.try_into(),
-            ExtruderV2Events::HeatingPowerEvent(event) => event.try_into(),
-            ExtruderV2Events::PidSettingsEvent(event) => event.try_into(),
-=======
             ExtruderV2Events::RotationStateEvent(event) => event.into(),
             ExtruderV2Events::ModeEvent(event) => event.into(),
             ExtruderV2Events::RegulationStateEvent(event) => event.into(),
@@ -304,7 +288,7 @@
             ExtruderV2Events::ExtruderSettingsStateEvent(event) => event.into(),
             ExtruderV2Events::HeatingPowerEvent(event) => event.into(),
             ExtruderV2Events::InverterStatusEvent(event) => event.into(),
->>>>>>> 004f5d5d
+            ExtruderV2Events::PidSettingsEvent(event) => event.try_into(),
         }
     }
 
@@ -317,16 +301,12 @@
             ExtruderV2Events::ModeEvent(_) => cache_one,
             ExtruderV2Events::RegulationStateEvent(_) => cache_one,
             ExtruderV2Events::ExtruderSettingsStateEvent(_) => cache_one,
-<<<<<<< HEAD
-            ExtruderV2Events::HeatingPowerEvent(_) => cache_one,
-            ExtruderV2Events::PidSettingsEvent(_) => cache_one,
-=======
             ExtruderV2Events::HeatingStateEvent(_) => cache_one,
             ExtruderV2Events::PressureStateEvent(_) => cache_one_hour,
             ExtruderV2Events::ScrewStateEvent(_) => cache_one_hour,
             ExtruderV2Events::HeatingPowerEvent(_) => cache_one_hour,
             ExtruderV2Events::InverterStatusEvent(_) => cache_one,
->>>>>>> 004f5d5d
+            ExtruderV2Events::PidSettingsEvent(_) => cache_one,
         }
     }
 }
