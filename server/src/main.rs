#[cfg(all(not(target_env = "msvc"), not(feature = "dhat-heap")))]
use tikv_jemallocator::Jemalloc;

#[cfg(all(not(target_env = "msvc"), not(feature = "dhat-heap")))]
#[global_allocator]
static GLOBAL: Jemalloc = Jemalloc;

#[cfg(feature = "dhat-heap")]
#[global_allocator]
static ALLOC: dhat::Alloc = dhat::Alloc;

use app_state::AppState;
use control_core::helpers::loop_trottle::LoopThrottle;
#[cfg(feature = "mock-machine")]
use mock::init::init_mock;
<<<<<<< HEAD
use std::{panic::catch_unwind, process::exit, sync::Arc, time::Duration};
=======
use panic::PanicDetails;
use std::{panic::catch_unwind, process::exit, sync::Arc, time::Duration};
use tracing::error;
>>>>>>> 46aff0e0

use ethercat::init::init_ethercat;
use r#loop::init_loop;
use rest::init::init_api;
#[cfg(not(feature = "mock-machine"))]
use serial::init::init_serial;
use smol::channel::unbounded;

#[cfg(all(not(target_env = "msvc"), not(feature = "dhat-heap")))]
use jemalloc_stats::init_jemalloc_stats;

pub mod app_state;
pub mod ethercat;
pub mod logging;
pub mod r#loop;
pub mod machines;
#[cfg(feature = "mock-machine")]
pub mod mock;
pub mod panic;
pub mod rest;
pub mod serial;
pub mod socketio;

#[cfg(all(not(target_env = "msvc"), not(feature = "dhat-heap")))]
pub mod jemalloc_stats;

fn main() {
    logging::init_tracing();
    tracing::info!("Tracing initialized successfully");

    #[cfg(all(not(target_env = "msvc"), not(feature = "dhat-heap")))]
    init_jemalloc_stats();

    // if the program panics we restart all of it
    match catch_unwind(|| main2()) {
        Ok(_) => {
            tracing::info!("Exiting program with code 0");
            exit(0);
        }
        Err(err) => {
            tracing::error!("Exiting program with code 1 due to panic: {:?}", err);
            exit(1);
        }
    }
}

fn main2() {
<<<<<<< HEAD
    env_logger::Builder::from_env(Env::default().default_filter_or("info")).init();
=======
>>>>>>> 46aff0e0
    let app_state = Arc::new(AppState::new());

    let (thread_panic_tx, thread_panic_rx) = unbounded::<PanicDetails>();

    init_api(thread_panic_tx.clone(), app_state.clone()).expect("Failed to initialize API");
    #[cfg(not(feature = "mock-machine"))]
    init_serial(thread_panic_tx.clone(), app_state.clone()).expect("Failed to initialize Serial");
    #[cfg(not(feature = "mock-machine"))]
    init_ethercat(thread_panic_tx.clone(), app_state.clone())
        .expect("Failed to initialize EtherCAT");
    #[cfg(feature = "mock-machine")]
    init_mock(app_state.clone()).expect("Failed to initialize mock machines");
    init_loop(thread_panic_tx, app_state).expect("Failed to initialize loop");

    #[cfg(feature = "dhat-heap")]
    let profiler = dhat::Profiler::new_heap();

    smol::block_on(async {
        #[cfg(feature = "dhat-heap")]
        let dhat_analysis_time = std::time::Duration::from_secs(60);
        #[cfg(feature = "dhat-heap")]
        let dhat_analysis_start = std::time::Instant::now();
        #[cfg(feature = "dhat-heap")]
<<<<<<< HEAD
        log::info!(
            "[{}::main] Starting dhat heap profiler for {} seconds",
            module_path!(),
=======
        tracing::info!(
            "Starting dhat heap profiler for {} seconds",
>>>>>>> 46aff0e0
            dhat_analysis_time.as_secs()
        );

        let mut throttle = LoopThrottle::new(Duration::from_millis(100), 10, None);

        loop {
            // Without throttleing the loop it would run as fast as possible, consuming 100% CPU
            // We throttle it to 100ms, which is a good balance between responsiveness and CPU usage
            throttle.sleep().await;

            // if `dhat-heap` is enabled, we will analyze the heap for 60 seconds and then exit
            #[cfg(feature = "dhat-heap")]
            if dhat_analysis_start.elapsed() > dhat_analysis_time {
                drop(profiler);
                exit(0)
            }

            match thread_panic_rx.try_recv() {
                Ok(panic_details) => {
                    error!("{}", panic_details);
                    exit(1);
                }
                Err(_) => {}
            }
        }
    })
}

#[cfg(test)]
mod tests {
    use super::*;

    #[test]
    fn test_main() {
        // setup logging
        logging::init_tracing();
        ::tracing::info!("Running main test");
    }
}<|MERGE_RESOLUTION|>--- conflicted
+++ resolved
@@ -13,13 +13,9 @@
 use control_core::helpers::loop_trottle::LoopThrottle;
 #[cfg(feature = "mock-machine")]
 use mock::init::init_mock;
-<<<<<<< HEAD
-use std::{panic::catch_unwind, process::exit, sync::Arc, time::Duration};
-=======
 use panic::PanicDetails;
 use std::{panic::catch_unwind, process::exit, sync::Arc, time::Duration};
 use tracing::error;
->>>>>>> 46aff0e0
 
 use ethercat::init::init_ethercat;
 use r#loop::init_loop;
@@ -67,10 +63,6 @@
 }
 
 fn main2() {
-<<<<<<< HEAD
-    env_logger::Builder::from_env(Env::default().default_filter_or("info")).init();
-=======
->>>>>>> 46aff0e0
     let app_state = Arc::new(AppState::new());
 
     let (thread_panic_tx, thread_panic_rx) = unbounded::<PanicDetails>();
@@ -94,14 +86,8 @@
         #[cfg(feature = "dhat-heap")]
         let dhat_analysis_start = std::time::Instant::now();
         #[cfg(feature = "dhat-heap")]
-<<<<<<< HEAD
-        log::info!(
-            "[{}::main] Starting dhat heap profiler for {} seconds",
-            module_path!(),
-=======
         tracing::info!(
             "Starting dhat heap profiler for {} seconds",
->>>>>>> 46aff0e0
             dhat_analysis_time.as_secs()
         );
 
