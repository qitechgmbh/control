#[cfg(feature = "mock-machine")]
use crate::serial::devices::extruder_mock::ExtruderMockSerialDevice;
#[cfg(feature = "mock-machine")]
use {
    crate::app_state::AppState,
    crate::machines::registry::MACHINE_REGISTRY,
    crate::serial::devices::mock::MockSerialDevice,
    crate::socketio::main_namespace::{MainNamespaceEvents, machines_event::MachinesEventBuilder},
    control_core::{
        serial::{SerialDeviceNew, SerialDeviceNewParams},
        socketio::namespace::NamespaceCacheingLogic,
    },
    std::sync::Arc,
};
<<<<<<< HEAD

#[cfg(feature = "laser-mock")]
use {
    crate::app_state::AppState,
    crate::machines::registry::MACHINE_REGISTRY,
    crate::serial::devices::mock_laser::MockLaserDevice,
    crate::socketio::main_namespace::{MainNamespaceEvents, machines_event::MachinesEventBuilder},
    control_core::{
        serial::{SerialDeviceNew, SerialDeviceNewParams},
        socketio::namespace::NamespaceCacheingLogic,
    },
    std::sync::Arc,
};

=======
>>>>>>> 98e1269f
#[cfg(feature = "mock-machine")]
pub fn init_mock(app_state: Arc<AppState>) -> Result<(), anyhow::Error> {
    // For mock devices, we need to manually create and add them to the machine manager
    // since they won't be detected by the serial detection loop
    return smol::block_on(async {
        // Create a mock serial device manually
        let (device_thread_panic_tx, _device_thread_panic_rx) = smol::channel::unbounded();
        let serial_params = SerialDeviceNewParams {
            path: "/dev/mock-serial".to_string(),
            device_thread_panic_tx,
        };

        // Create the mock serial device
        let _ = match MockSerialDevice::new_serial(&serial_params) {
            Ok((device_identification, mock_serial_device)) => {
                // Add the mock device to the machine manager
                {
                    let mut machine_guard = app_state.machines.write().await;
                    machine_guard.add_serial_device(
                        &device_identification,
                        mock_serial_device,
                        &MACHINE_REGISTRY,
                        app_state.socketio_setup.socket_queue_tx.clone(),
                        Arc::downgrade(&app_state.machines),
                    );
                }

                // Notify clients via socketio about the new machine
                let app_state_event = app_state.clone();
                let main_namespace = &mut app_state_event
                    .socketio_setup
                    .namespaces
                    .write()
                    .await
                    .main_namespace;
                let event = MachinesEventBuilder().build(app_state_event.clone());
                main_namespace.emit(MainNamespaceEvents::MachinesEvent(event));
                Ok::<(), anyhow::Error>(())
            }
            Err(e) => {
                tracing::error!("Failed to create mock serial device: {}", e);
                return Err(e);
            }
        };

        match ExtruderMockSerialDevice::new_serial(&serial_params) {
            Ok((device_identification, mock_serial_device)) => {
                // Add the mock device to the machine manager
                {
                    let mut machine_guard = app_state.machines.write().await;
                    machine_guard.add_serial_device(
                        &device_identification,
                        mock_serial_device,
                        &MACHINE_REGISTRY,
                        app_state.socketio_setup.socket_queue_tx.clone(),
                        Arc::downgrade(&app_state.machines),
                    );
                }

                // Notify clients via socketio about the new machine
                let app_state_event = app_state.clone();
                let main_namespace = &mut app_state_event
                    .socketio_setup
                    .namespaces
                    .write()
                    .await
                    .main_namespace;
                let event = MachinesEventBuilder().build(app_state_event.clone());
                main_namespace.emit(MainNamespaceEvents::MachinesEvent(event));
                Ok(())
            }
            Err(e) => {
                tracing::error!("Failed to create extruder mock serial device: {}", e);
                return Err(e);
            }
        }
    });
}

#[cfg(feature = "laser-mock")]
pub fn init_laser_mock(app_state: Arc<AppState>) -> Result<(), anyhow::Error> {
    // For mock laser device, we need to manually create and add it to the machine manager
    // since it won't be detected by the serial detection loop
    return smol::block_on(async {
        // Create a mock laser device manually
        let (device_thread_panic_tx, _device_thread_panic_rx) = smol::channel::unbounded();
        let serial_params = SerialDeviceNewParams {
            path: "/dev/mock-laser".to_string(),
            device_thread_panic_tx: device_thread_panic_tx.clone(),
        };

        // Create the mock laser device
        match MockLaserDevice::new_serial(&serial_params) {
            Ok((device_identification, mock_laser_device)) => {
                // Clone the device for the background task before moving it
                let mock_laser_clone = mock_laser_device.clone();

                // Add the mock device to the machine manager
                {
                    let mut machine_guard = app_state.machines.write().await;
                    machine_guard.add_serial_device(
                        &device_identification,
                        mock_laser_device,
                        &MACHINE_REGISTRY,
                        app_state.socketio_setup.socket_queue_tx.clone(),
                        Arc::downgrade(&app_state.machines),
                    );
                }

                // Notify clients via socketio about the new machine
                let app_state_event = app_state.clone();
                let main_namespace = &mut app_state_event
                    .socketio_setup
                    .namespaces
                    .write()
                    .await
                    .main_namespace;
                let event = MachinesEventBuilder().build(app_state_event.clone()).await;
                main_namespace.emit(MainNamespaceEvents::MachinesEvent(event));

                // Spawn background task to update laser data periodically
                smol::spawn(async move {
                    loop {
                        // Update data approximately 30 times per second
                        smol::Timer::after(std::time::Duration::from_millis(33)).await;
                        let mut laser = mock_laser_clone.write().await;
                        laser.update_data();
                    }
                })
                .detach();

                Ok(())
            }
            Err(e) => {
                tracing::error!("Failed to create mock laser device: {}", e);
                return Err(e);
            }
        }
    });
}<|MERGE_RESOLUTION|>--- conflicted
+++ resolved
@@ -12,7 +12,6 @@
     },
     std::sync::Arc,
 };
-<<<<<<< HEAD
 
 #[cfg(feature = "laser-mock")]
 use {
@@ -27,8 +26,6 @@
     std::sync::Arc,
 };
 
-=======
->>>>>>> 98e1269f
 #[cfg(feature = "mock-machine")]
 pub fn init_mock(app_state: Arc<AppState>) -> Result<(), anyhow::Error> {
     // For mock devices, we need to manually create and add them to the machine manager
