--- conflicted
+++ resolved
@@ -45,11 +45,7 @@
     type Error = anyhow::Error;
 
     fn try_from(value: ModbusResponse) -> Result<Self, Self::Error> {
-<<<<<<< HEAD
-        if value.data.len() < 3 {
-=======
          if value.data.len() < 3 {
->>>>>>> e7d3581e
             return Err(anyhow!(
                 "Invalid response data length: {}",
                 value.data.len()
