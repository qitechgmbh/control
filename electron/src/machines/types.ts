--- conflicted
+++ resolved
@@ -175,7 +175,6 @@
   ],
 };
 
-<<<<<<< HEAD
 export const extruder2: MachinePreset = {
   name: "Extruder",
   version: "V2",
@@ -270,8 +269,6 @@
   ],
 };
 
-export const machinePresets: MachinePreset[] = [winder2, extruder2];
-=======
 export const dre1: MachinePreset = {
   name: "DRE",
   version: "V1",
@@ -281,10 +278,9 @@
     vendor: VENDOR_QITECH,
     machine: 0x0006,
   },
-  device_roles: []
-}
-export const machinePresets: MachinePreset[] = [winder2, dre1];
->>>>>>> 998d0010
+  device_roles: [],
+};
+export const machinePresets: MachinePreset[] = [winder2, extruder2, dre1];
 
 export const getMachinePreset = (
   machine_identification: MachineIdentification,
