--- conflicted
+++ resolved
@@ -6,13 +6,9 @@
 import { z } from "zod";
 import {
   Heating,
-<<<<<<< HEAD
   Mode,
   PidSettings,
-=======
   InverterStatus,
-  Mode,
->>>>>>> 004f5d5d
   useExtruder2Namespace,
 } from "./extruder2Namespace";
 import { useEffect, useMemo } from "react";
