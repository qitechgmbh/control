/**
 * @file dre1Namespace.ts
 * @description TypeScript implementation of Dre1 namespace with Zod schema validation.
 */

import { StoreApi } from "zustand";
import { create } from "zustand";
import { produce } from "immer";
import { z } from "zod";
import {
  EventHandler,
  eventSchema,
  Event,
  handleEventValidationError,
  handleUnhandledEventError,
  NamespaceId,
  createNamespaceHookImplementation,
} from "../../../client/socketioStore";
import { MachineIdentificationUnique } from "@/machines/types";
import {
  createTimeSeries,
  TimeSeries,
  TimeSeriesValue,
} from "@/lib/timeseries";

// ========== Event Schema Definitions ==========
/**
 * Measurements diameter from DRE
 */
export const diameterEventDataSchema = z.object({
  diameter: z.number(),
});

export const dreStateEventDataSchema = z.object({
  higher_tolerance: z.number(),
  lower_tolerance: z.number(),
  target_diameter: z.number(),
});
// ========== Event Schemas with Wrappers ==========
export const diameterEventSchema = eventSchema(diameterEventDataSchema);
export const dreStateEventSchema = eventSchema(dreStateEventDataSchema);

// ========== Type Inferences ==========
export type DiameterEvent = z.infer<typeof diameterEventSchema>;

export type DreStateEvent = z.infer<typeof dreStateEventSchema>;

export type Dre1NamespaceStore = {
  // State events (latest only)
  dreState: DreStateEvent | null;
  // Metric events (cached for 1 hour)
  dreDiameter: TimeSeries;
};

// Constants for time durations
<<<<<<< HEAD
const TWENTY_MILISECOND = 20;
=======
const TWENTY_MILLISECOND = 20;
>>>>>>> 3b7b35da
const ONE_SECOND = 1000;
const FIVE_SECOND = 5 * ONE_SECOND;
const ONE_HOUR = 60 * 60 * ONE_SECOND;
const { initialTimeSeries: diameter, insert: addDiameter } = createTimeSeries(
<<<<<<< HEAD
  TWENTY_MILISECOND,
=======
  TWENTY_MILLISECOND,
>>>>>>> 3b7b35da
  ONE_SECOND,
  FIVE_SECOND,
  ONE_HOUR,
);
/**
 * Factory function to create a new Dre1 namespace store
 * @returns A new Zustand store instance for Dre1 namespace
 */
export const createDre1NamespaceStore = (): StoreApi<Dre1NamespaceStore> =>
  create<Dre1NamespaceStore>(() => {
    return {
      dreState: null,
      dreDiameter: diameter,
    };
  });

/**
 * Creates a message handler for Dre1 namespace events with validation and appropriate caching strategies
 * @param store The store to update when messages are received
 * @returns A message handler function
 */
export function dre1MessageHandler(
  store: StoreApi<Dre1NamespaceStore>,
): EventHandler {
  return (event: Event<any>) => {
    const eventName = event.name;

    try {
      // Apply appropriate caching strategy based on event type
      if (eventName === "DreStateEvent") {
        store.setState(
          produce(store.getState(), (state) => {
            state.dreState = {
              name: event.name,
              data: dreStateEventDataSchema.parse(event.data),
              ts: event.ts,
            };
          }),
        );
      }
      // Metric events (keep for 1 hour)
      else if (eventName === "DiameterEvent") {
        const parsed = diameterEventSchema.parse(event);
        const timeseriesValue: TimeSeriesValue = {
          value: parsed.data.diameter,
          timestamp: event.ts,
        };
        store.setState(
          produce(store.getState(), (state) => {
            state.dreDiameter = addDiameter(state.dreDiameter, timeseriesValue);
          }),
        );
      } else {
        handleUnhandledEventError(eventName);
      }
    } catch (error) {
      if (error instanceof z.ZodError) {
        handleEventValidationError(error, eventName);
      } else {
        console.error(`Unexpected error processing ${eventName} event:`, error);
        throw error;
      }
    }
  };
}

/**
 * Create the Dre1 namespace implementation
 */
const useDre1NamespaceImplementation =
  createNamespaceHookImplementation<Dre1NamespaceStore>({
    createStore: createDre1NamespaceStore,
    createEventHandler: dre1MessageHandler,
  });

export function useDre1Namespace(
  machine_identification_unique: MachineIdentificationUnique,
): Dre1NamespaceStore {
  // Generate namespace ID from validated machine ID
  const namespaceId: NamespaceId = {
    type: "machine",
    machine_identification_unique,
  };

  // Use the implementation with validated namespace ID
  return useDre1NamespaceImplementation(namespaceId);
}<|MERGE_RESOLUTION|>--- conflicted
+++ resolved
@@ -53,20 +53,12 @@
 };
 
 // Constants for time durations
-<<<<<<< HEAD
-const TWENTY_MILISECOND = 20;
-=======
 const TWENTY_MILLISECOND = 20;
->>>>>>> 3b7b35da
 const ONE_SECOND = 1000;
 const FIVE_SECOND = 5 * ONE_SECOND;
 const ONE_HOUR = 60 * 60 * ONE_SECOND;
 const { initialTimeSeries: diameter, insert: addDiameter } = createTimeSeries(
-<<<<<<< HEAD
-  TWENTY_MILISECOND,
-=======
   TWENTY_MILLISECOND,
->>>>>>> 3b7b35da
   ONE_SECOND,
   FIVE_SECOND,
   ONE_HOUR,
