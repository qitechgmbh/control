--- conflicted
+++ resolved
@@ -32,15 +32,10 @@
 function createWindow() {
   const preload = path.join(__dirname, "preload.js");
   const mainWindow = new BrowserWindow({
-<<<<<<< HEAD
     width: 800,
     height: 600,
     autoHideMenuBar: true,
-=======
-    width: 1000,
-    height: 800,
     fullscreenable: true,
->>>>>>> 556d42d7
     webPreferences: {
       devTools: inDevelopment,
       contextIsolation: true,
