--- conflicted
+++ resolved
@@ -66,12 +66,7 @@
   return (
     <div
       ref={containerRef}
-<<<<<<< HEAD
-      className="bg-red flex flex-row items-center gap-4"
-      style={{ width: "100%" }} // make sure container stretches full width of grid cell
-=======
       className="bg-red flex flex-row items-center gap-4 w-full"
->>>>>>> 82c005f2
     >
       <div ref={leftRef} className="h-16 flex-shrink-0">
         <Label label={label}>
