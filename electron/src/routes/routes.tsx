import { createRoute, Outlet } from "@tanstack/react-router";
import { RootRoute } from "./__root";
import React from "react";
import { SidebarLayout } from "@/components/SidebarLayout";
import { SetupPage } from "@/setup/SetupPage";
import { EthercatPage } from "@/setup/EthercatPage";
import { MachinesPage } from "@/setup/MachinesPage";
<<<<<<< HEAD
import { Winder1Page } from "@/machines/winder/winder2/Winder2Page";
import { Winder1ControlPage } from "@/machines/winder/winder2/Winder2ControlPage";
import { Winder1ManualPage } from "@/machines/winder/winder2/Winder2Manual";
import { Winder1SettingPage } from "@/machines/winder/winder2/Winder2Settings";
import { Winder1GraphsPage } from "@/machines/winder/winder2/Winder2Graphs";
import { Extruder2Page } from "@/machines/extruder/extruder2/Extruder2Page";
import { Extruder2ControlPage } from "@/machines/extruder/extruder2/Extruder2ControlPage";
import { Extruder2SettingsPage } from "@/machines/extruder/extruder2/Extruder2Settings";
import { ExtruderV2ManualPage } from "@/machines/extruder/extruder2/Extruder2Manual";
=======
import { Winder2Page } from "@/machines/winder/winder2/Winder2Page";
import { Winder2ControlPage } from "@/machines/winder/winder2/Winder2ControlPage";
import { Winder2ManualPage } from "@/machines/winder/winder2/Winder2Manual";
import { Winder2SettingPage } from "@/machines/winder/winder2/Winder2Settings";
import { Winder2GraphsPage } from "@/machines/winder/winder2/Winder2Graphs";
>>>>>>> 998d0010
import { ChooseVersionPage } from "@/setup/ChooseVersionPage";
import { fallback, zodValidator } from "@tanstack/zod-adapter";

import {
  defaultGithubSource,
  GithubSource,
  GithubSourceDialog,
  githubSourceSchema,
} from "@/setup/GithubSourceDialog";
import { z } from "zod";
import { ChangelogPage } from "@/setup/ChangelogPage";
import { UpdateExecutePage } from "@/setup/UpdateExecutePage";
import { Dre1Page } from "@/machines/dre/dre1/Dre1Page";
import { Dre1ControlPage } from "@/machines/dre/dre1/Dre1ControlPage";
import { Dre1GraphsPage } from "@/machines/dre/dre1/Dre1Graph";

// make a route tree like this
// _mainNavigation/machines/winder2/$serial/control
// _mainNavigation/configuration/a
// _mainNavigation/configuration/b
// the mainNavigation has a custom layout
// the winder2 winder2 and configuration also have a custom layout
// the leaf routes are just pages

export const sidebarRoute = createRoute({
  getParentRoute: () => RootRoute,
  path: "_sidebar",
  component: () => <SidebarLayout />,
});

export const machinesRoute = createRoute({
  getParentRoute: () => sidebarRoute,
  path: "machines",
});

export const extruder2Route = createRoute({
  getParentRoute: () => machinesRoute,
  path: "extruder2/$serial",
  component: () => <Extruder2Page />,
});

export const extruder2ControlRoute = createRoute({
  getParentRoute: () => extruder2Route,
  path: "control",
  component: () => <Extruder2ControlPage />,
});

export const extruder2SettingsRoute = createRoute({
  getParentRoute: () => extruder2Route,
  path: "settings",
  component: () => <Extruder2SettingsPage />,
});

export const extruder2ManualRoute = createRoute({
  getParentRoute: () => extruder2Route,
  path: "manual",
  component: () => <ExtruderV2ManualPage />,
});

export const winder2SerialRoute = createRoute({
  getParentRoute: () => machinesRoute,
  path: "winder2/$serial",
  component: () => <Winder2Page />,
});

export const winder2ControlRoute = createRoute({
  getParentRoute: () => winder2SerialRoute,
  path: "control",
  component: () => <Winder2ControlPage />,
});

export const winder2ManualRoute = createRoute({
  getParentRoute: () => winder2SerialRoute,
  path: "manual",
  component: () => <Winder2ManualPage />,
});

export const winder2SettingsRoute = createRoute({
  getParentRoute: () => winder2SerialRoute,
  path: "settings",
  component: () => <Winder2SettingPage />,
});

export const winder2GraphsRoute = createRoute({
  getParentRoute: () => winder2SerialRoute,
  path: "graphs",
  component: () => <Winder2GraphsPage />,
});

export const dre1SerialRoute = createRoute({
  getParentRoute: () => machinesRoute,
  path: "dre1/$serial",
  component: () => <Dre1Page />,
});

export const dre1ControlRoute = createRoute({
  getParentRoute: () => dre1SerialRoute,
  path: "control",
  component: () => <Dre1ControlPage />,
});

export const dre1GraphsRoute = createRoute({
  getParentRoute: () => dre1SerialRoute,
  path: "graphs",
  component
    : () => <Dre1GraphsPage />,
});

export const setupRoute = createRoute({
  getParentRoute: () => sidebarRoute,
  path: "setup",
  component: () => <SetupPage />,
});

export const ethercatRoute = createRoute({
  getParentRoute: () => setupRoute,
  path: "ethercat",
  component: () => <EthercatPage />,
});

export const setupMachinesRoute = createRoute({
  getParentRoute: () => setupRoute,
  path: "machines",
  component: () => <MachinesPage />,
});

export const updateRoute = createRoute({
  getParentRoute: () => setupRoute,
  path: "update",
  component: () => <Outlet />,
});

export const updateChooseVersionRoute = createRoute({
  getParentRoute: () => updateRoute,
  path: "choose-version",
  component: () => <ChooseVersionPage />,
});

export const versionSearchSchema = z
  .object({
    branch: fallback(z.string().optional(), undefined),
    commit: fallback(z.string().optional(), undefined),
    tag: fallback(z.string().optional(), undefined),
  })
  .merge(githubSourceSchema)
  .refine(
    (data) => {
      const definedCount = [data.branch, data.commit, data.tag].filter(
        Boolean,
      ).length;
      return definedCount === 1;
    },
    {
      message: "Exactly one of branch, commit, or tag must be defined",
      path: ["error"],
    },
  );

export type VersionSearch = z.infer<typeof versionSearchSchema>;

export const updateChangelogRoute = createRoute({
  getParentRoute: () => updateRoute,
  path: "changelog",
  component: () => <ChangelogPage />,
  validateSearch: zodValidator(versionSearchSchema),
});

export const updateExecuteRoute = createRoute({
  getParentRoute: () => updateRoute,
  path: "execute",
  component: () => <UpdateExecutePage />,
  validateSearch: zodValidator(versionSearchSchema),
});

export const rootTree = RootRoute.addChildren([
  sidebarRoute.addChildren([
    setupRoute.addChildren([
      ethercatRoute,
      setupMachinesRoute,
      updateRoute.addChildren([
        updateChooseVersionRoute,
        updateChangelogRoute,
        updateExecuteRoute,
      ]),
    ]),

    machinesRoute.addChildren([
      dre1SerialRoute.addChildren([
        dre1ControlRoute,
        dre1GraphsRoute,
      ]),
      winder2SerialRoute.addChildren([
        winder2ControlRoute,
        winder2ManualRoute,
        winder2SettingsRoute,
        winder2GraphsRoute,
      ]),

      extruder2Route.addChildren([
        extruder2ControlRoute,
        extruder2SettingsRoute,
        extruder2ManualRoute,
      ]),
    ]),
  ]),
]);<|MERGE_RESOLUTION|>--- conflicted
+++ resolved
@@ -5,23 +5,15 @@
 import { SetupPage } from "@/setup/SetupPage";
 import { EthercatPage } from "@/setup/EthercatPage";
 import { MachinesPage } from "@/setup/MachinesPage";
-<<<<<<< HEAD
-import { Winder1Page } from "@/machines/winder/winder2/Winder2Page";
-import { Winder1ControlPage } from "@/machines/winder/winder2/Winder2ControlPage";
-import { Winder1ManualPage } from "@/machines/winder/winder2/Winder2Manual";
-import { Winder1SettingPage } from "@/machines/winder/winder2/Winder2Settings";
-import { Winder1GraphsPage } from "@/machines/winder/winder2/Winder2Graphs";
-import { Extruder2Page } from "@/machines/extruder/extruder2/Extruder2Page";
-import { Extruder2ControlPage } from "@/machines/extruder/extruder2/Extruder2ControlPage";
-import { Extruder2SettingsPage } from "@/machines/extruder/extruder2/Extruder2Settings";
-import { ExtruderV2ManualPage } from "@/machines/extruder/extruder2/Extruder2Manual";
-=======
 import { Winder2Page } from "@/machines/winder/winder2/Winder2Page";
 import { Winder2ControlPage } from "@/machines/winder/winder2/Winder2ControlPage";
 import { Winder2ManualPage } from "@/machines/winder/winder2/Winder2Manual";
 import { Winder2SettingPage } from "@/machines/winder/winder2/Winder2Settings";
 import { Winder2GraphsPage } from "@/machines/winder/winder2/Winder2Graphs";
->>>>>>> 998d0010
+import { Extruder2Page } from "@/machines/extruder/extruder2/Extruder2Page";
+import { Extruder2ControlPage } from "@/machines/extruder/extruder2/Extruder2ControlPage";
+import { Extruder2SettingsPage } from "@/machines/extruder/extruder2/Extruder2Settings";
+import { ExtruderV2ManualPage } from "@/machines/extruder/extruder2/Extruder2Manual";
 import { ChooseVersionPage } from "@/setup/ChooseVersionPage";
 import { fallback, zodValidator } from "@tanstack/zod-adapter";
 
@@ -126,8 +118,7 @@
 export const dre1GraphsRoute = createRoute({
   getParentRoute: () => dre1SerialRoute,
   path: "graphs",
-  component
-    : () => <Dre1GraphsPage />,
+  component: () => <Dre1GraphsPage />,
 });
 
 export const setupRoute = createRoute({
@@ -209,10 +200,7 @@
     ]),
 
     machinesRoute.addChildren([
-      dre1SerialRoute.addChildren([
-        dre1ControlRoute,
-        dre1GraphsRoute,
-      ]),
+      dre1SerialRoute.addChildren([dre1ControlRoute, dre1GraphsRoute]),
       winder2SerialRoute.addChildren([
         winder2ControlRoute,
         winder2ManualRoute,
