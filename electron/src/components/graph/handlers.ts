import { RefObject } from "react";
import uPlot from "uplot";
import { GraphConfig, HandlerRefs } from "./types";

export interface HandlerCallbacks {
  updateYAxisScale: (xMin?: number, xMax?: number) => void;
  setViewMode: (mode: "default" | "all" | "manual") => void;
  setIsLiveMode: (isLive: boolean) => void;
  onZoomChange?: (graphId: string, range: { min: number; max: number }) => void;
  onViewModeChange?: (
    graphId: string,
    mode: "default" | "all" | "manual",
    isLive: boolean,
  ) => void;
}

export function createEventHandlers(
  containerRef: RefObject<HTMLDivElement | null>,
  uplotRef: RefObject<uPlot | null>,
  handlerRefs: HandlerRefs,
  callbacks: HandlerCallbacks,
  newData: any,
  config: GraphConfig,
  graphId: string,
  manualScaleRef: RefObject<{
    x: { min: number; max: number };
    y: { min: number; max: number };
  } | null>,
  width: number,
) {
  // IMPROVED: Add debouncing for callback invocations
  const callbackTimeouts = {
    zoom: null as NodeJS.Timeout | null,
    viewMode: null as NodeJS.Timeout | null,
  };

  const debouncedCallbacks = {
    onZoomChange: (range: { min: number; max: number }) => {
      if (callbackTimeouts.zoom) clearTimeout(callbackTimeouts.zoom);
      callbackTimeouts.zoom = setTimeout(() => {
        callbacks.onZoomChange?.(graphId, range);
      }, 16); // ~60fps
    },
    onViewModeChange: (mode: "default" | "all" | "manual", isLive: boolean) => {
      if (callbackTimeouts.viewMode) clearTimeout(callbackTimeouts.viewMode);
      callbackTimeouts.viewMode = setTimeout(() => {
        callbacks.onViewModeChange?.(graphId, mode, isLive);
      }, 16);
    },
  };

  const updateScaleAndSync = (newMin: number, newMax: number) => {
    if (!uplotRef.current) return;

    // Update uPlot scale
    uplotRef.current.setScale("x", { min: newMin, max: newMax });
    callbacks.updateYAxisScale(newMin, newMax);

    // Update manual scale reference
    manualScaleRef.current = {
      x: { min: newMin, max: newMax },
      y: {
        min: uplotRef.current.scales.y?.min ?? 0,
        max: uplotRef.current.scales.y?.max ?? 1,
      },
    };

    // Update local state immediately
    callbacks.setViewMode("manual");
    callbacks.setIsLiveMode(false);

    // Sync with other graphs (debounced)
    debouncedCallbacks.onZoomChange({ min: newMin, max: newMax });
    debouncedCallbacks.onViewModeChange("manual", false);
  };

  const handleTouchStart = (e: TouchEvent) => {
    const touch = e.touches[0];
    handlerRefs.touchStartRef.current = {
      x: touch.clientX,
      y: touch.clientY,
      time: Date.now(),
    };
    handlerRefs.touchDirectionRef.current = "unknown";

    if (e.touches.length === 2) {
      handlerRefs.isPinchingRef.current = true;
      handlerRefs.isDraggingRef.current = false;
      handlerRefs.touchDirectionRef.current = "horizontal";

      const touch1 = e.touches[0];
      const touch2 = e.touches[1];

      const distance = Math.sqrt(
        Math.pow(touch2.clientX - touch1.clientX, 2) +
          Math.pow(touch2.clientY - touch1.clientY, 2),
      );
      handlerRefs.lastPinchDistanceRef.current = distance;

      handlerRefs.pinchCenterRef.current = {
        x: (touch1.clientX + touch2.clientX) / 2,
        y: (touch1.clientY + touch2.clientY) / 2,
      };

      e.preventDefault();
    }
  };

  const handleTouchMove = (e: TouchEvent) => {
    if (!handlerRefs.touchStartRef.current) return;

    if (e.touches.length === 1) {
      const touch = e.touches[0];
      const deltaX = Math.abs(
        touch.clientX - handlerRefs.touchStartRef.current.x,
      );
      const deltaY = Math.abs(
        touch.clientY - handlerRefs.touchStartRef.current.y,
      );
      const timeDelta = Date.now() - handlerRefs.touchStartRef.current.time;

      if (
        handlerRefs.touchDirectionRef.current === "unknown" &&
        deltaX > 20 &&
        deltaY < 10 &&
        deltaX > deltaY * 4 &&
        timeDelta < 500
      ) {
        handlerRefs.touchDirectionRef.current = "horizontal";
        handlerRefs.isDraggingRef.current = true;
        handlerRefs.lastDragXRef.current = touch.clientX;
        e.preventDefault();
      } else if (handlerRefs.touchDirectionRef.current === "unknown") {
        return;
      }

      if (
        handlerRefs.touchDirectionRef.current === "horizontal" &&
        handlerRefs.isDraggingRef.current
      ) {
        e.preventDefault();

        const currentX = touch.clientX;
        const dragDelta = currentX - (handlerRefs.lastDragXRef.current || 0);
        handlerRefs.lastDragXRef.current = currentX;

        if (uplotRef.current && Math.abs(dragDelta) > 2) {
          const xScale = uplotRef.current.scales.x;
          if (xScale && xScale.min !== undefined && xScale.max !== undefined) {
            const pixelToTime = (xScale.max - xScale.min) / width;
            const timeDelta = -dragDelta * pixelToTime;

            const newMin = xScale.min + timeDelta;
            const newMax = xScale.max + timeDelta;

<<<<<<< HEAD
            updateScaleAndSync(newMin, newMax);
=======
            uplotRef.current.setScale("x", { min: newMin, max: newMax });
            callbacks.updateYAxisScale(newMin, newMax);

            manualScaleRef.current = {
              x: { min: newMin, max: newMax },
              y: {
                min: uplotRef.current.scales.y?.min ?? 0,
                max: uplotRef.current.scales.y?.max ?? 1,
              },
            };

            callbacks.setViewMode("manual");
            callbacks.setIsLiveMode(false);

            if (callbacks.onZoomChange) {
              callbacks.onZoomChange(graphId, {
                min: newMin,
                max: newMax,
              });
            }

            if (callbacks.onViewModeChange) {
              callbacks.onViewModeChange(graphId, "manual", false);
            }
>>>>>>> 16a95234
          }
        }
      }
    } else if (e.touches.length === 2 && handlerRefs.isPinchingRef.current) {
      e.preventDefault();

      const touch1 = e.touches[0];
      const touch2 = e.touches[1];

      const newDistance = Math.sqrt(
        Math.pow(touch2.clientX - touch1.clientX, 2) +
          Math.pow(touch2.clientY - touch1.clientY, 2),
      );

      if (handlerRefs.lastPinchDistanceRef.current && uplotRef.current) {
        const scaleFactor =
          newDistance / handlerRefs.lastPinchDistanceRef.current;
        const xScale = uplotRef.current.scales.x;

        if (
          xScale &&
          xScale.min !== undefined &&
          xScale.max !== undefined &&
          handlerRefs.pinchCenterRef.current
        ) {
          const rect = containerRef.current?.getBoundingClientRect();
          if (rect) {
            const touchXRelative =
              (handlerRefs.pinchCenterRef.current.x - rect.left) / rect.width;
            const centerTime =
              xScale.min + (xScale.max - xScale.min) * touchXRelative;

            const currentRange = xScale.max - xScale.min;
            const newRange = currentRange / scaleFactor;

            const leftRatio = (centerTime - xScale.min) / currentRange;
            const rightRatio = (xScale.max - centerTime) / currentRange;

            const newMin = centerTime - newRange * leftRatio;
            const newMax = centerTime + newRange * rightRatio;

<<<<<<< HEAD
            updateScaleAndSync(newMin, newMax);
=======
            uplotRef.current.setScale("x", { min: newMin, max: newMax });
            callbacks.updateYAxisScale(newMin, newMax);

            manualScaleRef.current = {
              x: { min: newMin, max: newMax },
              y: {
                min: uplotRef.current.scales.y?.min ?? 0,
                max: uplotRef.current.scales.y?.max ?? 1,
              },
            };
            callbacks.setViewMode("manual");
            callbacks.setIsLiveMode(false);

            if (callbacks.onZoomChange) {
              callbacks.onZoomChange(graphId, {
                min: newMin,
                max: newMax,
              });
            }

            if (callbacks.onViewModeChange) {
              callbacks.onViewModeChange(graphId, "manual", false);
            }
>>>>>>> 16a95234
          }
        }
      }

      handlerRefs.lastPinchDistanceRef.current = newDistance;
    }
  };

  const handleTouchEnd = (e: TouchEvent) => {
    // IMPROVED: Add small delay before cleanup to ensure sync completes
    setTimeout(() => {
      if (e.touches.length === 0) {
        handlerRefs.isDraggingRef.current = false;
        handlerRefs.isPinchingRef.current = false;
        handlerRefs.lastDragXRef.current = null;
        handlerRefs.lastPinchDistanceRef.current = null;
        handlerRefs.pinchCenterRef.current = null;
        handlerRefs.touchStartRef.current = null;
        handlerRefs.touchDirectionRef.current = "unknown";
      } else if (e.touches.length === 1 && handlerRefs.isPinchingRef.current) {
        handlerRefs.isPinchingRef.current = false;
        handlerRefs.lastPinchDistanceRef.current = null;
        handlerRefs.pinchCenterRef.current = null;

        const touch = e.touches[0];
        handlerRefs.touchStartRef.current = {
          x: touch.clientX,
          y: touch.clientY,
          time: Date.now(),
        };
        handlerRefs.touchDirectionRef.current = "unknown";
        handlerRefs.isDraggingRef.current = false;
      }

      if (
        handlerRefs.touchDirectionRef.current === "horizontal" &&
        handlerRefs.isDraggingRef.current
      ) {
        e.preventDefault();
      }
    }, 50); // Small delay to ensure sync completes
  };

  const handleMouseDown = (e: MouseEvent) => {
    if (e.button === 0) {
      handlerRefs.isUserZoomingRef.current = true;
    }
  };

  const handleWheel = (e: WheelEvent) => {
    e.preventDefault();
  };

  // IMPROVED: Cleanup function to clear timeouts
  const cleanup = () => {
    if (callbackTimeouts.zoom) clearTimeout(callbackTimeouts.zoom);
    if (callbackTimeouts.viewMode) clearTimeout(callbackTimeouts.viewMode);
  };

  return {
    handleTouchStart,
    handleTouchMove,
    handleTouchEnd,
    handleMouseDown,
    handleWheel,
    cleanup, // Export cleanup function
  };
}

export function attachEventHandlers(
  containerElement: HTMLDivElement,
  handlers: ReturnType<typeof createEventHandlers>,
) {
  containerElement.addEventListener("touchstart", handlers.handleTouchStart, {
    passive: false,
  });
  containerElement.addEventListener("touchmove", handlers.handleTouchMove, {
    passive: false,
  });
  containerElement.addEventListener("touchend", handlers.handleTouchEnd, {
    passive: false,
  });
  containerElement.addEventListener("mousedown", handlers.handleMouseDown);
  containerElement.addEventListener("wheel", handlers.handleWheel, {
    passive: false,
  });

  return () => {
    containerElement.removeEventListener(
      "touchstart",
      handlers.handleTouchStart,
    );
    containerElement.removeEventListener("touchmove", handlers.handleTouchMove);
    containerElement.removeEventListener("touchend", handlers.handleTouchEnd);
    containerElement.removeEventListener("mousedown", handlers.handleMouseDown);
    containerElement.removeEventListener("wheel", handlers.handleWheel);

    handlers.cleanup();
  };
}<|MERGE_RESOLUTION|>--- conflicted
+++ resolved
@@ -153,34 +153,7 @@
             const newMin = xScale.min + timeDelta;
             const newMax = xScale.max + timeDelta;
 
-<<<<<<< HEAD
             updateScaleAndSync(newMin, newMax);
-=======
-            uplotRef.current.setScale("x", { min: newMin, max: newMax });
-            callbacks.updateYAxisScale(newMin, newMax);
-
-            manualScaleRef.current = {
-              x: { min: newMin, max: newMax },
-              y: {
-                min: uplotRef.current.scales.y?.min ?? 0,
-                max: uplotRef.current.scales.y?.max ?? 1,
-              },
-            };
-
-            callbacks.setViewMode("manual");
-            callbacks.setIsLiveMode(false);
-
-            if (callbacks.onZoomChange) {
-              callbacks.onZoomChange(graphId, {
-                min: newMin,
-                max: newMax,
-              });
-            }
-
-            if (callbacks.onViewModeChange) {
-              callbacks.onViewModeChange(graphId, "manual", false);
-            }
->>>>>>> 16a95234
           }
         }
       }
@@ -221,34 +194,7 @@
 
             const newMin = centerTime - newRange * leftRatio;
             const newMax = centerTime + newRange * rightRatio;
-
-<<<<<<< HEAD
             updateScaleAndSync(newMin, newMax);
-=======
-            uplotRef.current.setScale("x", { min: newMin, max: newMax });
-            callbacks.updateYAxisScale(newMin, newMax);
-
-            manualScaleRef.current = {
-              x: { min: newMin, max: newMax },
-              y: {
-                min: uplotRef.current.scales.y?.min ?? 0,
-                max: uplotRef.current.scales.y?.max ?? 1,
-              },
-            };
-            callbacks.setViewMode("manual");
-            callbacks.setIsLiveMode(false);
-
-            if (callbacks.onZoomChange) {
-              callbacks.onZoomChange(graphId, {
-                min: newMin,
-                max: newMax,
-              });
-            }
-
-            if (callbacks.onViewModeChange) {
-              callbacks.onViewModeChange(graphId, "manual", false);
-            }
->>>>>>> 16a95234
           }
         }
       }
