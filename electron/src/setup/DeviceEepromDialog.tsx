import { Button } from "@/components/ui/button";
import {
  Dialog,
  DialogContent,
  DialogDescription,
  DialogHeader,
  DialogTitle,
  DialogTrigger,
} from "@/components/ui/dialog";
import { Hex } from "@/components/Value";
import { useClient } from "@/client/useClient";
import {
  filterAllowedDevices,
  getMachinePreset,
  machinePresets,
  VENDOR_QITECH,
} from "@/machines/types";
import React, { useEffect, useMemo } from "react";
import { z } from "zod";
import { useForm } from "react-hook-form";
import { zodResolver } from "@hookform/resolvers/zod";
import {
  Form,
  FormControl,
  FormDescription,
  FormField,
  FormItem,
  FormLabel,
  FormMessage,
} from "@/components/ui/form";
import { Input } from "@/components/ui/input";
import {
  Select,
  SelectContent,
  SelectItem,
  SelectTrigger,
  SelectValue,
} from "@/components/ui/select";
import { useFormValues } from "@/lib/useFormValues";
import { validateU16 } from "@/lib/validation";
import { DeviceRoleComponent } from "@/components/DeviceRole";
import { Alert } from "@/components/Alert";
import { Separator } from "@/components/ui/separator";
import { Icon } from "@/components/Icon";
import { toast } from "sonner";
import { Toast } from "@/components/Toast";
import { EthercatDevicesEventData } from "@/client/mainNamespace";

type Device = NonNullable<EthercatDevicesEventData["Done"]>["devices"][number];

type Props = {
  device: Device;
};

const formSchema = z.object({
  machine: z.string().superRefine(validateU16),
  serial: z.string().superRefine(validateU16),
  role: z.string().superRefine(validateU16),
});

type FormSchema = z.infer<typeof formSchema>;

export function DeviceEepromDialog({ device }: Props) {
  const [open, setOpen] = React.useState(false);
  const key = useMemo(() => Math.random(), [open]);
  return (
    <Dialog open={open} onOpenChange={setOpen}>
      <DialogTrigger asChild>
        <Button variant="outline">
          <Icon name="lu:Pencil" />
          Assign
        </Button>
      </DialogTrigger>
      <DeviceEeepromDialogContent device={device} key={key} setOpen={setOpen} />
    </Dialog>
  );
}

/*



*/

type ContentProps = {
  device: Device;
  setOpen: (open: boolean) => void;
};

export function DeviceEeepromDialogContent({ device, setOpen }: ContentProps) {
  const client = useClient();

  const form = useForm<FormSchema>({
    resolver: zodResolver(formSchema),
    defaultValues: {
      machine:
        device.device_identification.device_machine_identification?.machine_identification_unique.machine_identification.machine.toString(),
      serial:
        device.device_identification.device_machine_identification?.machine_identification_unique.serial.toString(),
      role: device.device_identification.device_machine_identification?.role.toString(),
    },
    mode: "all",
  });
  const values = useFormValues(form);

  console.log(device);
  console.log(device["device_identification"]["Ethercat"]);

  const onSubmit = (values: FormSchema) => {
    client
      .writeMachineDeviceIdentification({
<<<<<<< HEAD
        machine_identification: {
=======
        hardware_identification_ethercat: {
          subdevice_index:
            device.device_identification.device_hardware_identification
              .Ethercat!.subdevice_index,
        },
        device_machine_identification: {
>>>>>>> c8301bbb
          machine_identification_unique: {
            machine_identification: {
              vendor: VENDOR_QITECH,
              machine: parseInt(values.machine!),
            },
            serial: parseInt(values.serial!),
          },
<<<<<<< HEAD

          role: parseInt(values.role!),
        },
        hardware_identification: {
          subdevice_index: 4,
=======
          role: parseInt(values.role!),
>>>>>>> c8301bbb
        },
      })
      .then((res) => {
        if (res.success) {
          toast(
            <Toast title={"Gespeichert"} icon="lu:CircleCheck">
              Machine assignment written successfully.
            </Toast>,
          );
          setOpen(false);
        }
      });
  };

  const machinePreset = useMemo(() => {
    if (!values.machine) return;
    return getMachinePreset({
      vendor: VENDOR_QITECH,
      machine: parseInt(values.machine),
    });
  }, [values.machine]);

  const filteredAllowedDevices = useMemo(
    () =>
      filterAllowedDevices(
        device.vendor_id,
        device.product_id,
        device.revision,
        machinePreset?.device_roles,
      ),
    [device.product_id, device.revision, machinePreset],
  );

  // if there is only one allowed role, set the role to that immediately
  useEffect(() => {
    const allowedRoles = filteredAllowedDevices.reduce(
      (acc, isAllowed) => acc + (isAllowed ? 1 : 0),
      0,
    );
    if (allowedRoles === 1) {
      // find the index of the first true value
      const index = filteredAllowedDevices.findIndex(
        (isAllowed) => isAllowed === true,
      );
      // set the device role of index
      form.setValue("role", index.toString());
    }
  }, [filteredAllowedDevices]);

  return (
    <DialogContent>
      <DialogHeader>
        <DialogTitle>Machine Assignment</DialogTitle>
        <p>
          for {device.name}
          <Hex value={device.configured_address} />
        </p>
        <DialogDescription>
          To assign the device to a machine, select the machine, serial number &
          device role.
        </DialogDescription>
      </DialogHeader>
      <Separator />
      <Form {...form}>
        <form onSubmit={form.handleSubmit(onSubmit)} className="space-y-4">
          {/* machine type dropdown */}
          <FormField
            control={form.control}
            name="machine"
            render={({ field }) => (
              <FormItem>
                <FormLabel>Maschine</FormLabel>
                <FormControl>
                  <Select {...field} onValueChange={field.onChange}>
                    <SelectTrigger className="w-min">
                      <SelectValue placeholder="Machine" />
                    </SelectTrigger>
                    <SelectContent>
                      {machinePresets.map((machine) => (
                        <SelectItem
                          key={machine.machine_identification.machine}
                          value={machine.machine_identification.machine.toString()}
                        >
                          {machine.name} {machine.version}
                        </SelectItem>
                      ))}
                    </SelectContent>
                  </Select>
                </FormControl>
                <FormMessage />
              </FormItem>
            )}
          />
          {/* Serial Number */}
          <FormField
            control={form.control}
            name="serial"
            render={({ field }) => (
              <FormItem>
                <FormLabel>Serial</FormLabel>
                <FormControl>
                  <Input placeholder="1234" {...field} />
                </FormControl>
                <FormDescription>Serial number of the machine.</FormDescription>
                <FormMessage />
              </FormItem>
            )}
          />
          {/* Device Role */}
          <FormField
            control={form.control}
            name="role"
            disabled={!machinePreset}
            render={({ field }) => (
              <FormItem>
                <FormLabel>Device Role</FormLabel>
                <FormControl>
                  <Select {...field}>
                    <SelectTrigger className="w-min">
                      <SelectValue placeholder="Device Role" />
                    </SelectTrigger>
                    <SelectContent>
                      {machinePreset?.device_roles.map((device_role, i) => (
                        <SelectItem
                          key={device_role.role}
                          value={device_role.role.toString()}
                          disabled={!filteredAllowedDevices[i]}
                        >
                          <DeviceRoleComponent device_role={device_role} />
                        </SelectItem>
                      ))}
                    </SelectContent>
                  </Select>
                </FormControl>
                <FormMessage />
              </FormItem>
            )}
          />
          <Separator />
          <Button type="submit" disabled={!form.formState.isValid}>
            <Icon name="lu:Save" /> Write
          </Button>
          <Alert title="Restart mandatory" variant="info">
            The device must be restarted for the changes to take effect
          </Alert>
        </form>
      </Form>
    </DialogContent>
  );
}<|MERGE_RESOLUTION|>--- conflicted
+++ resolved
@@ -109,16 +109,12 @@
   const onSubmit = (values: FormSchema) => {
     client
       .writeMachineDeviceIdentification({
-<<<<<<< HEAD
-        machine_identification: {
-=======
         hardware_identification_ethercat: {
           subdevice_index:
             device.device_identification.device_hardware_identification
               .Ethercat!.subdevice_index,
         },
         device_machine_identification: {
->>>>>>> c8301bbb
           machine_identification_unique: {
             machine_identification: {
               vendor: VENDOR_QITECH,
@@ -126,15 +122,7 @@
             },
             serial: parseInt(values.serial!),
           },
-<<<<<<< HEAD
-
           role: parseInt(values.role!),
-        },
-        hardware_identification: {
-          subdevice_index: 4,
-=======
-          role: parseInt(values.role!),
->>>>>>> c8301bbb
         },
       })
       .then((res) => {
